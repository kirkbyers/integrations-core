--- conflicted
+++ resolved
@@ -20,14 +20,9 @@
 ## Setup
 ### Installation
 
-<<<<<<< HEAD
-The NGINX check is packaged with the Agent. To start gathering your NGINX metrics and logs, [install the Agent](https://app.datadoghq.com/account/settings#agent) on your NGINX servers.  
-If you need the newest version of the check, install the `dd-check-nginx` package.
-=======
 The NGINX check is packaged with the Agent, so simply [install the Agent](https://app.datadoghq.com/account/settings#agent) on your NGINX servers.  
 
 If you need the newest version of the NGINX check, install the `dd-check-nginx` package; this package's check overrides the one packaged with the Agent. See the [integrations-core](https://github.com/DataDog/integrations-core#installing-the-integrations) repository for more details.
->>>>>>> 11d5b840
 
 #### NGINX status module
 
